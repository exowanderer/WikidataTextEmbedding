--- conflicted
+++ resolved
@@ -64,17 +64,12 @@
 
 
 def process_items(queue, progress_bar):
-<<<<<<< HEAD
-    """Worker function that processes items from the queue and adds them to AstraDB."""
-    datastax_token = json.load(open(f"../API_tokens/{DB_API_KEY_FILENAME}"))
-=======
     """Worker function that processes items from the queue
         and adds them to AstraDB.
     """
     with open(f"../API_tokens/{DB_API_KEY_FILENAME}") as json_in:
         datastax_token = json.load(json_in)
 
->>>>>>> 74921864
     graph_store = AstraDBConnect(
         datastax_token,
         COLLECTION_NAME,
@@ -93,25 +88,19 @@
             break  # Exit condition for worker processes
 
         item_id = item['id']
-<<<<<<< HEAD
+
         item_label = textifier.get_label(
             item_id,
             json.loads(item['labels'])
         )
-=======
-        item_label = textifier.get_label(item_id, json.loads(item['labels']))
->>>>>>> 74921864
+
         item_description = textifier.get_description(
             item_id,
             json.loads(item['descriptions'])
         )
-<<<<<<< HEAD
         item_aliases = textifier.get_aliases(
             json.loads(item['aliases'])
         )
-=======
-        item_aliases = textifier.get_aliases(json.loads(item['aliases']))
->>>>>>> 74921864
 
         if item_label is not None:
             # TODO: Verify: If label does not exist, then skip item
@@ -143,28 +132,18 @@
                     "IsProperty": ('P' in item_id),
                     "DumpDate": DUMPDATE
                 }
-<<<<<<< HEAD
-                graph_store.add_document(
-                    id=f"{item_id}_{LANGUAGE}_{chunk_i+1}",\
-=======
 
                 graph_store.add_document(
                     id=f"{item_id}_{LANGUAGE}_{chunk_i+1}",
->>>>>>> 74921864
+
                     text=chunk,
                     metadata=metadata
                 )
 
         progress_bar.value += 1
 
-<<<<<<< HEAD
+
     graph_store.push_all()
-=======
-    while True:
-        # Leftover Maintenance: Ensure that the batch is emptied out
-        if not graph_store.push_batch():  # Stop when batch is empty
-            break
->>>>>>> 74921864
 
 
 if __name__ == "__main__":
